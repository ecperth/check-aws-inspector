--- conflicted
+++ resolved
@@ -2,68 +2,43 @@
 import { getImageScanFindings } from './ecr';
 import { findingSeverities, ScanFindings } from './scanner';
 
-<<<<<<< HEAD
 run();
 export async function run(){
-  const repository = core.getInput('repository', { required: true });
-  const tag = core.getInput('tag', { required: true });
-  const failOn = core.getInput('fail-on');
-  const ignore = core.getInput('ignore');
-  const maxRetries = core.getInput('max-retries', { required: true });
-  const delay = core.getInput('delay', { required: true });
-  const consistencyDelay = core.getInput('consistency-delay', { required: true });
+  const repository = core.getInput('repository', { required: true }).trim();
+  const tag = core.getInput('tag', { required: true }).trim();
+  const failOn = core.getInput('fail-on').trim().toUpperCase();
+  const ignore = core.getInput('ignore').trim();
+  const timeout = core.getInput('timeout', { required: true }).trim();
+  const consistencyDelay = core
+    .getInput('consistency-delay', { required: true })
+    .trim();
+
+  const ignoreList = '' ? [] : ignore.replace(/\n|\s/g, ',').split(',');
   
-  const ignoreList = '' ? [] : ignore.trim().replace(/\n|\s/g, ',').split(',');
-
-  if (validateInput(failOn, maxRetries, delay, consistencyDelay)) {
-    try {
-      const scanFindings = await getImageScanFindings(
+  if (validateInput(failOn, timeout, consistencyDelay)) {
+    try{
+      const scanFindings : ScanFindings = await getImageScanFindings(
         repository,
         tag,
         failOn,
         ignoreList,
-        +delay,
-        +maxRetries,
+        +timeout,
         +consistencyDelay,
       )
-      core.setOutput('findingSeverityCounts', scanFindings.findingSeverityCounts);
-=======
-const repository = core.getInput('repository', { required: true }).trim();
-const tag = core.getInput('tag', { required: true }).trim();
-const failOn = core.getInput('fail-on').trim().toUpperCase();
-const ignore = core.getInput('ignore').trim();
-const timeout = core.getInput('timeout', { required: true }).trim();
-const consistencyDelay = core
-  .getInput('consistency-delay', { required: true })
-  .trim();
-
-const ignoreList = '' ? [] : ignore.replace(/\n|\s/g, ',').split(',');
-
-if (validateInput(failOn, timeout, consistencyDelay)) {
-  getImageScanFindings(
-    repository,
-    tag,
-    failOn,
-    ignoreList,
-    +timeout,
-    +consistencyDelay,
-  )
-    .then((scanFindings: ScanFindings) => {
       core.setOutput(
         'findingSeverityCounts',
         scanFindings.findingSeverityCounts,
       );
->>>>>>> 35b7b755
       if (scanFindings.errorMessage) {
         core.setFailed(scanFindings.errorMessage);
       }
-      } catch (err){
-        if (err instanceof Error){
-          core.setFailed(err.message)
-        }
+    } catch (err){
+      if (err instanceof Error){
+        core.setFailed(err.message)
       }
-    } 
+    }
   }
+}
 
 function validateInput(
   failOn: string,
